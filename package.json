--- conflicted
+++ resolved
@@ -7,13 +7,12 @@
     "dev": "vite",
     "build": "vite build",
     "preview": "vite preview",
-<<<<<<< HEAD
+ codex/add-testing-dependencies-and-starter-test
     "test": "vitest"
-=======
     "test": "vitest",
     "test:run": "vitest run",
     "test:ci": "vitest run --coverage"
->>>>>>> 4ee7fda9
+ main
   },
   "dependencies": {
     "@google/genai": "^1.14.0",
@@ -27,16 +26,15 @@
     "@types/node": "^22.14.0",
     "typescript": "~5.8.2",
     "vite": "^6.2.0",
-<<<<<<< HEAD
+ codex/add-testing-dependencies-and-starter-test
     "vitest": "*",
     "@vitest/coverage-v8": "*",
     "jsdom": "*",
     "@testing-library/react": "*",
     "@testing-library/user-event": "*",
     "@testing-library/jest-dom": "*"
-=======
     "vitest": "^2.1.4"
->>>>>>> 4ee7fda9
+ main
   }
     "@types/node": "^24.3.0",
     "typescript": "~5.9.2",
