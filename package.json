--- conflicted
+++ resolved
@@ -7,16 +7,14 @@
     "dev": "vite",
     "build": "vite build",
     "preview": "vite preview",
-<<<<<<< HEAD
+ codex/add-test-coverage-configuration-for-vite
     "test": "vitest"
-=======
  codex/add-testing-dependencies-and-starter-test
     "test": "vitest"
     "test": "vitest",
     "test:run": "vitest run",
     "test:ci": "vitest run --coverage"
  main
->>>>>>> 72db5bac
   },
   "dependencies": {
     "@google/genai": "^1.14.0",
@@ -30,11 +28,10 @@
     "@types/node": "^22.14.0",
     "typescript": "~5.8.2",
     "vite": "^6.2.0",
-<<<<<<< HEAD
+codex/add-test-coverage-configuration-for-vite
     "@vitejs/plugin-react": "^4.3.2",
     "vitest": "^2.1.4",
     "jsdom": "^25.0.1"
-=======
  codex/add-testing-dependencies-and-starter-test
     "vitest": "*",
     "@vitest/coverage-v8": "*",
@@ -44,7 +41,6 @@
     "@testing-library/jest-dom": "*"
     "vitest": "^2.1.4"
  main
->>>>>>> 72db5bac
   }
     "@types/node": "^24.3.0",
     "typescript": "~5.9.2",
