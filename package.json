--- conflicted
+++ resolved
@@ -19,13 +19,12 @@
     "three": "0.167.0"
   },
   "devDependencies": {
-<<<<<<< HEAD
+ codex/update-test-scripts-for-vitest
     "@types/node": "^22.14.0",
     "typescript": "~5.8.2",
     "vite": "^6.2.0",
     "vitest": "^2.1.4"
   }
-=======
     "@types/node": "^24.3.0",
     "typescript": "~5.9.2",
     "vite": "^7.1.2"
@@ -46,5 +45,5 @@
     "url": "https://github.com/Athena-Pro/mp3gonCrystals/issues"
   },
   "homepage": "https://github.com/Athena-Pro/mp3gonCrystals#readme"
->>>>>>> 9dab29a4
+ main
 }